--- conflicted
+++ resolved
@@ -818,11 +818,8 @@
     req->walk_speed = 1.5; // m/sec
     req->arrive_by = rrrrandom(2); // 0 or 1
     req->max_transfers = RRRR_MAX_ROUNDS - 1;
-<<<<<<< HEAD
     req->day_mask = 1 << rrrrandom(32);
-=======
     req->mode = m_all;
->>>>>>> 475ed0a3
 }
 
 void router_state_dump (router_state_t *state) {
@@ -921,14 +918,9 @@
            "speed: %f m/sec\n"
            "arrive-by: %s\n"
            "max xfers: %d\n"
-<<<<<<< HEAD
-           "max time:  %s\n",
-           from_stop_id, req->from, to_stop_id, req->to, time, req->time, req->walk_speed, 
-=======
            "max time:  %s\n"
            "mode: ",
-           from_stop_id, req->from, to_stop_id, req->to, date, time, req->time, req->walk_speed, 
->>>>>>> 475ed0a3
+           from_stop_id, req->from, to_stop_id, req->to, time, req->time, req->walk_speed, 
            (req->arrive_by ? "true" : "false"), req->max_transfers, time_cutoff);
 
     if (req->mode == m_all) {
