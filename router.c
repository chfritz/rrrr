--- conflicted
+++ resolved
@@ -520,13 +520,8 @@
                             for (uint32_t bt = 0; bt < req->n_banned_trips; bt++) if (route_idx == req->banned_trip_route && this_trip == req->banned_trip_offset) continue;
                             /* skip this trip if it is not running on the current service day */
                             if ( ! (sday->mask & trip_masks[this_trip])) continue;
-<<<<<<< HEAD
                             /* skip this trip if it doesn't have all our required attributes */
                             if ( ! ((req.trip_attributes & route_trip_attributes[this_trip]) == req.trip_attributes)) continue;
-=======
-                            /* skip this trip if it doesn't have our required attributes */
-                            if ( ! (req->trip_attributes & route_trip_attributes[this_trip]) == req->trip_attributes) continue;
->>>>>>> 73a54694
                             /* skip this trip if the realtime delay equals CANCELED */
                             if ( route_trips[this_trip].realtime_delay == CANCELED) continue;
                             /* consider the arrival or departure time on the current service day */ 
