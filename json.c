/* json.c */

#include "json.h"
#include "geometry.h"
#include "polyline.h"

#include <stdio.h>
#include <string.h>

static bool in_list = false;
static char *buf_start;
static char *buf_end;
static char *b;
static bool overflowed = false;

/* private functions */

/* Check an operation that will write multiple characters to the buffer, when the maximum number of characters is known. */
static bool remaining(size_t n) {
    if (b + n < buf_end) return true;
    overflowed = true;
    return false; 
}

/* Overflow-checked copy of a single char to the buffer. */
static void check(char c) { 
    if (b >= buf_end) overflowed = true;
    else *(b++) = c;
}

/* Add a comma to the buffer, but only if we are currently in a list. */
static void comma() { if (in_list) check(','); }

/* Write a string out to the buffer, surrounding it in quotes and escaping all quotes or slashes. */
static void string (const char *s) {
    if (s == NULL) {
        if (remaining(4)) b += sprintf(b, "null");
        return;
    }
    check('"');
    for (const char *c = s; *c != '\0'; ++c) {
        switch (*c){
        case '\\' :
        case '\b' :
        case '\f' :
        case '\n' :
        case '\r' :
        case '\t' :
        case '\v' :
        case '"' :
            check('\\');
        default:
            check(*c);
        }
    }
    check('"');
}

/* Escape a key and copy it to the buffer, preparing for a single value. 
   This should only be used internally, since it sets in_list _before_ the value is added. */
static void ekey (const char *k) {
    comma();
    string(k);
    check(':');
    in_list = true;
}

/* public functions (eventually) */

static void json_begin(char *buf, size_t buflen) { 
    buf_start = b = buf; 
    buf_end = b + buflen - 1;
    in_list = false;
    overflowed = false; 
}

static void json_dump() { 
    *b = '\0'; 
    if (overflowed) printf ("[JSON OVERFLOW]\n");
    printf("%s\n", buf_start); 
}

static size_t json_length() { return b - buf_start; }

static void json_kv(char *key, char *value) {
    ekey(key);
    string(value);
}

static void json_kd(char *key, int value) {
    ekey(key);
    if (remaining(11)) b += sprintf(b, "%d", value);
}

static void json_kf(char *key, double value) {
    ekey(key);
    if (remaining(12)) b += sprintf(b, "%5.5f", value);
}

static void json_kl(char *key, int64_t value) {
    ekey(key);
    if (remaining(21)) b += sprintf(b, "%" PRId64 , value);
}

static void json_kb(char *key, bool value) {
    ekey(key);
    if (remaining(5)) b += sprintf(b, value ? "true" : "false");
}

static void json_key_obj(char *key) {
    if (key)
        ekey(key);
    else
        comma();
    check('{');
    in_list = false;
}

static void json_key_arr(char *key) {
    ekey(key);
    check('[');
    in_list = false;
}

static void json_obj() {
    comma();
    check('{');
    in_list = false;
}

static void json_arr() {
    comma();
    check('[');
    in_list = false;
}

static void json_end_obj() {
    check('}');
    in_list = true;
}

static void json_end_arr() {
    check(']');
    in_list = true;
}

static int64_t rtime_to_msec(rtime_t rtime, time_t date) { return (RTIME_TO_SEC_SIGNED(rtime - RTIME_ONE_DAY) + date) * 1000L; }

static void json_place (char *key, rtime_t arrival, rtime_t departure, uint32_t stop_index, tdata_t *tdata, time_t date) {
    char *stop_name = tdata_stop_name_for_index(tdata, stop_index);
    char *platformcode = tdata_platformcode_for_index(tdata, stop_index);
    char *stop_id = tdata_stop_id_for_index(tdata, stop_index);
    uint8_t *stop_attr = tdata_stop_attributes_for_index(tdata, stop_index);
    latlon_t coords = tdata->stop_coords[stop_index];
    json_key_obj(key);
        json_kv("name", stop_name);
        json_key_obj("stopId");
            json_kv("agencyId", "NL");
            json_kv("id", stop_id);
        json_end_obj();
        json_kv("stopCode", NULL); /* eventually fill it with UserStopCode */
        json_kv("platformCode", platformcode);
        json_kf("lat", coords.lat);
        json_kf("lon", coords.lon);
        json_kv("wheelchairBoarding", (*stop_attr & sa_wheelchair_boarding) ? "true" : NULL);
        json_kv("visualAccessible", (*stop_attr & sa_visual_accessible) ? "true" : NULL);
	if (arrival == UNREACHED)
        	json_kv("arrival", NULL);
	else
        	json_kl("arrival", rtime_to_msec(arrival, date));
	
	if (departure == UNREACHED)
		json_kv("departure", NULL);
	else
		json_kl("departure", rtime_to_msec(departure, date));
    json_end_obj();
}

static void json_leg (struct leg *leg, tdata_t *tdata, router_request_t *req, time_t date) {
    char *mode = NULL;
    char *headsign = NULL;
    char *route_shortname = NULL;
    char *productcategory = NULL;
    char *route_id = NULL;
    char *trip_id = NULL;
    uint8_t trip_attributes = 0;
    char *wheelchair_accessible = NULL;
<<<<<<< HEAD
    char *agency_id = NULL;
    char *agency_name = NULL;
    char *agency_url = NULL;
=======
>>>>>>> fa611e36
    char servicedate[9] = "\0";
    int64_t departuredelay = 0;

    if (leg->route == WALK) mode = "WALK"; else {
        headsign = tdata_headsign_for_route(tdata, leg->route);
        route_shortname = tdata_shortname_for_route(tdata, leg->route);
        productcategory = tdata_productcategory_for_route(tdata, leg->route);
        route_id = tdata_route_id_for_index(tdata, leg->route);
        agency_id = tdata_agency_id_for_route(tdata, leg->route);
        agency_name = tdata_agency_name_for_route(tdata, leg->route);
        agency_url = tdata_agency_url_for_route(tdata, leg->route);
        trip_id = tdata_trip_id_for_route_trip_index(tdata, leg->route, leg->trip);
<<<<<<< HEAD
=======

>>>>>>> fa611e36
        trip_attributes = tdata_trip_attributes_for_route(tdata, leg->route)[leg->trip];
        rtime_t begin_time = tdata->trips[tdata->routes[leg->route].trip_ids_offset + leg->trip].begin_time;

        struct tm ltm;
        time_t servicedate_time = date + RTIME_TO_SEC(begin_time);
        localtime_r(&servicedate_time, &ltm);
        strftime(servicedate, 9, "%Y%m%d\0", &ltm);

        departuredelay = tdata_delay_min (tdata, leg->route, leg->trip);
<<<<<<< HEAD
=======

>>>>>>> fa611e36
        wheelchair_accessible = (trip_attributes & ta_accessible) ? "true" : NULL;
        if ((tdata->routes[leg->route].attributes & m_tram)      == m_tram)      mode = "TRAM";      else
        if ((tdata->routes[leg->route].attributes & m_subway)    == m_subway)    mode = "SUBWAY";    else
        if ((tdata->routes[leg->route].attributes & m_rail)      == m_rail)      mode = "RAIL";      else
        if ((tdata->routes[leg->route].attributes & m_bus)       == m_bus)       mode = "BUS";       else
        if ((tdata->routes[leg->route].attributes & m_ferry)     == m_ferry)     mode = "FERRY";     else
        if ((tdata->routes[leg->route].attributes & m_cablecar)  == m_cablecar)  mode = "CABLE_CAR"; else
        if ((tdata->routes[leg->route].attributes & m_gondola)   == m_gondola)   mode = "GONDOLA";   else
        if ((tdata->routes[leg->route].attributes & m_funicular) == m_funicular) mode = "FUNICULAR"; else
        mode = "INVALID";
    }

    int64_t starttime = rtime_to_msec(leg->t0, date);
    int64_t endtime = rtime_to_msec(leg->t1, date);
    json_obj(); /* one leg */
        json_place("from", UNREACHED, leg->t0, leg->s0, tdata, date); // TODO We should have stop arrival/departure here
        json_place("to",   leg->t1, UNREACHED, leg->s1, tdata, date); // TODO
        json_kv("mode", mode);
        json_kl("startTime", starttime);
        json_kl("endTime",   endtime);
        json_kl("departureDelay", departuredelay);
        json_kl("arrivalDelay", 0);
        json_kv("routeShortName", route_shortname);
        json_kv("route", route_shortname);
        json_kv("headsign", headsign);
        json_kv("routeId", route_id);
        json_kv("tripId", trip_id);
        json_kv("serviceDate", servicedate);
<<<<<<< HEAD
        json_kv("agencyId", agency_id);
        json_kv("agencyName", agency_name);
        json_kv("agencyUrl", agency_url);
=======
>>>>>>> fa611e36
        json_kv("wheelchairAccessible", wheelchair_accessible);
/* 
    "realTime": false,
    "distance": 2656.2383456335,
    "mode": "BUS",
    "route": "39",
    "agencyName": "RET",
    "agencyUrl": "http:\/\/www.ret.nl",
    "agencyTimeZoneOffset": 7200000,
    "routeColor": null,
    "routeType": 3,
    "routeId": "1836",
    "routeTextColor": null,
    "interlineWithPreviousLeg": false,
    "tripShortName": "48562",
    "tripBlockId": null,
    "headsign": "Rotterdam Centraal",
    "agencyId": "RET",
    "tripId": "2597372",
    "serviceDate": "20130819",
    "from": {
      "name": "Rotterdam, Nieuwe Crooswijksewe",
      "stopId": {
        "agencyId": "ARR",
        "id": "52272"
      },
      "stopCode": "HA2286",
      "platformCode": null,
      "lon": 4.49654,
      "lat": 51.934423,
      "arrival": 1376897759000,
      "departure": 1376897760000,
      "orig": null,
      "zoneId": null,
      "stopIndex": 3
    },
    "to": {
      "name": "Rotterdam, Rotterdam Centraal",
      "stopId": {
        "agencyId": "ARR",
        "id": "51175"
      },
      "stopCode": "HA3940",
      "platformCode": null,
      "lon": 4.467403,
      "lat": 51.923529,
      "arrival": 1376898480000,
      "departure": 1376898770000,
      "orig": null,
      "zoneId": null,
      "stopIndex": 10
    },
    "legGeometry": {
      "points": "cm~{HkfmZfI|JDfj@zMfHpUlHpI`\\nDzZdChr@",
      "levels": null,
      "length": 8
    },
    "notes": null,
    "alerts": null,
    "routeShortName": "39",
    "routeLongName": null,
    "boardRule": null,
    "alightRule": null,
    "rentedBike": false,
    "transitLeg": true,
    "duration": 720000,
    "intermediateStops": null,
    "steps": [
      
    ]
*/
        json_key_obj("legGeometry");
            polyline_for_leg (tdata, leg);
            json_kv("points", polyline_result());
            json_kv("levels", NULL);
            json_kd("length", polyline_length());
        json_end_obj();
        json_key_arr("intermediateStops");
        if (req->intermediatestops && leg->route != WALK) { 
            bool visible = false;
            for (uint32_t i = 0; i < tdata->routes[leg->route].n_stops; i++) {
                uint32_t stop_idx = tdata->route_stops[tdata->routes[leg->route].route_stops_offset + i];
                if (stop_idx == leg->s0) {
                    visible = true;
                    continue;
                } else if (stop_idx == leg->s1) {
                    visible = false;
                    break;
                }

                if (visible) {
                    // TODO: use tdata_depart and tdata_arrive to prevent realtime leakage outside the current date
                    trip_t trip = tdata->trips[tdata->routes[leg->route].trip_ids_offset + leg->trip];
                    rtime_t arrival = trip.begin_time + tdata->stop_times[trip.stop_times_offset + i].arrival + trip.realtime_delay;
                    rtime_t departure = trip.begin_time + tdata->stop_times[trip.stop_times_offset + i].departure + trip.realtime_delay;

                    json_place(NULL, arrival, departure, stop_idx, tdata, date);
                }
            }
        }
        json_end_arr();
        json_kd("duration", endtime - starttime);
    json_end_obj();
}

static void json_itinerary (struct itinerary *itin, tdata_t *tdata, router_request_t *req, time_t date) {
    int64_t starttime = rtime_to_msec(itin->legs[0].t0, date);
    int64_t endtime = rtime_to_msec(itin->legs[(itin->n_legs - 1)].t1, date);
    int32_t walktime = 0;
    int32_t walkdistance = 0;
    int32_t waitingtime = 0;
    int32_t transittime = 0;
    json_obj(); /* one itinerary */
        json_kd("duration", endtime - starttime);
        json_kl("startTime", starttime);
        json_kl("endTime", endtime);
        json_kd("transfers", itin->n_legs / 2 - 1);
        json_key_arr("legs");
            for (struct leg *leg = itin->legs; leg < itin->legs + itin->n_legs; ++leg) {
                json_leg (leg, tdata, req, date);
                int32_t leg_duration = RTIME_TO_SEC(leg->t1 - leg->t0);
                if (leg->route == WALK) {
                    if (leg->s0 == leg->s1) {
                        waitingtime += leg_duration;
                    } else {
                        uint32_t distance_add = transfer_distance (tdata, leg->s0, leg->s1);
                        assert(distance_add != UNREACHED);
                        walktime += leg_duration;
                        walkdistance += distance_add;
                    }
                } else {
                    transittime += leg_duration;
                }
            }
        json_end_arr();
        json_kd("walkTime", walktime);
        json_kd("transitTime", transittime);
        json_kd("waitingTime", waitingtime);
        json_kd("walkDistance", walkdistance);
        json_kb("walkLimitExceeded", false);
        json_kd("elevationLost",0);
        json_kd("elevationGained",0);
 
    json_end_obj();
}

uint32_t render_plan_json(struct plan *plan, tdata_t *tdata, char *buf, uint32_t buflen) {
    struct tm ltm;
    time_t date_seconds = req_to_date(& plan->req, tdata, &ltm);
    char date[11];
    strftime(date, 11, "%Y-%m-%d\0", &ltm);

    json_begin(buf, buflen);
    json_obj();
        json_kv("error", "null");
        json_key_obj("requestParameters");
            json_kv("time", timetext(plan->req.time));
            json_kb("arriveBy", plan->req.arrive_by);
            json_kf("maxWalkDistance", 2000.0);
            json_kv("fromPlace", tdata_stop_name_for_index(tdata, plan->req.from));
            json_kv("toPlace",   tdata_stop_name_for_index(tdata, plan->req.to));
            json_kv("date", date);
            if (plan->req.mode == m_all) {
                json_kv("mode", "TRANSIT,WALK");
            } else {
                char modes[67]; // max length is 58 + 4 + 8 = 70, minus shortest (3 + 1) + 1
                char *dst = modes;

                if ((plan->req.mode & m_tram)      == m_tram)      dst = strcpy(dst, "TRAM,");
                if ((plan->req.mode & m_subway)    == m_subway)    dst = strcpy(dst, "SUBWAY,");
                if ((plan->req.mode & m_rail)      == m_rail)      dst = strcpy(dst, "RAIL,");
                if ((plan->req.mode & m_bus)       == m_bus)       dst = strcpy(dst, "BUS,");
                if ((plan->req.mode & m_ferry)     == m_ferry)     dst = strcpy(dst, "FERRY,");
                if ((plan->req.mode & m_cablecar)  == m_cablecar)  dst = strcpy(dst, "CABLE_CAR,");
                if ((plan->req.mode & m_gondola)   == m_gondola)   dst = strcpy(dst, "GONDOLA,");
                if ((plan->req.mode & m_funicular) == m_funicular) dst = strcpy(dst, "FUNICULAR,");

                dst = strcpy(dst, "WALK");

                json_kv("mode", modes);
            }
        json_end_obj();
        json_key_obj("plan");
            json_kl("date", date_seconds * 1000L);
            json_place("from", UNREACHED, UNREACHED, plan->req.from, tdata, date_seconds);
            json_place("to", UNREACHED, UNREACHED, plan->req.to, tdata, date_seconds);
            json_key_arr("itineraries");
                for (int i = 0; i < plan->n_itineraries; ++i) json_itinerary (plan->itineraries + i, tdata, &plan->req, date_seconds);
            json_end_arr();    
        json_end_obj();
        #if 0
        json_key_obj("debug");
            json_kd("precalculationTime", 12);
            json_kd("pathCalculationTime", 808);
            json_kb("timedOut", false);
        json_end_obj();
        #endif
    json_end_obj();
    // json_dump();
    return json_length();
}<|MERGE_RESOLUTION|>--- conflicted
+++ resolved
@@ -185,12 +185,10 @@
     char *trip_id = NULL;
     uint8_t trip_attributes = 0;
     char *wheelchair_accessible = NULL;
-<<<<<<< HEAD
     char *agency_id = NULL;
     char *agency_name = NULL;
     char *agency_url = NULL;
-=======
->>>>>>> fa611e36
+
     char servicedate[9] = "\0";
     int64_t departuredelay = 0;
 
@@ -203,10 +201,6 @@
         agency_name = tdata_agency_name_for_route(tdata, leg->route);
         agency_url = tdata_agency_url_for_route(tdata, leg->route);
         trip_id = tdata_trip_id_for_route_trip_index(tdata, leg->route, leg->trip);
-<<<<<<< HEAD
-=======
-
->>>>>>> fa611e36
         trip_attributes = tdata_trip_attributes_for_route(tdata, leg->route)[leg->trip];
         rtime_t begin_time = tdata->trips[tdata->routes[leg->route].trip_ids_offset + leg->trip].begin_time;
 
@@ -216,10 +210,7 @@
         strftime(servicedate, 9, "%Y%m%d\0", &ltm);
 
         departuredelay = tdata_delay_min (tdata, leg->route, leg->trip);
-<<<<<<< HEAD
-=======
-
->>>>>>> fa611e36
+
         wheelchair_accessible = (trip_attributes & ta_accessible) ? "true" : NULL;
         if ((tdata->routes[leg->route].attributes & m_tram)      == m_tram)      mode = "TRAM";      else
         if ((tdata->routes[leg->route].attributes & m_subway)    == m_subway)    mode = "SUBWAY";    else
@@ -248,12 +239,9 @@
         json_kv("routeId", route_id);
         json_kv("tripId", trip_id);
         json_kv("serviceDate", servicedate);
-<<<<<<< HEAD
         json_kv("agencyId", agency_id);
         json_kv("agencyName", agency_name);
         json_kv("agencyUrl", agency_url);
-=======
->>>>>>> fa611e36
         json_kv("wheelchairAccessible", wheelchair_accessible);
 /* 
     "realTime": false,
