--- conflicted
+++ resolved
@@ -1,18 +1,10 @@
 CC      := clang
-<<<<<<< HEAD
-CFLAGS  := -g -march=native -Wall -Wno-unused-function -Wno-unused-variable -O0  `sdl-config --cflags` # -flto -B/home/abyrd/svn/binutils/build/gold/ld-new -use-gold-plugin
-LIBS    := -lzmq -lczmq -lm -lwebsockets -lprotobuf-c
-SOURCES := $(wildcard *.c)
-OBJECTS := $(SOURCES:.c=.o)
-BINS    := webworkerrrr workerrrr brrrroker client lookup-console testerrrr explorerrrr rrrrealtime
-=======
 CFLAGS  := -g -march=native -Wall -Wno-unused -O3 -D_GNU_SOURCE # -flto -B/home/abyrd/svn/binutils/build/gold/ld-new -use-gold-plugin
 LIBS    := -lzmq -lczmq -lm -lwebsockets -lprotobuf-c
 SOURCES := $(wildcard *.c)
 OBJECTS := $(SOURCES:.c=.o)
 BINS    := workerrrr-web workerrrr brrrroker client lookup-console testerrrr explorerrrr rrrrealtime rrrrealtime-viz otp_api otp_client struct_test
 HEADERS := $(wildcard *.h)
->>>>>>> cf1fece0
 
 BIN_BASES   := $(subst rrrr,r,$(BINS))
 BIN_SOURCES := $(BIN_BASES:=.c)
@@ -40,18 +32,10 @@
 $(filter-out rrrrealtime-viz,$(BINS)): $$(subst rrrr,r,$$@).o $(LIB_NAME)
 	$(CC) $(CFLAGS) $^ $(LIBS) -o $@
 
-<<<<<<< HEAD
-webworkerrrr: worker-web.o parse.o bitset.o qstring.o router.o tdata.o util.o bitset.o json.o gtfs-realtime.pb-c.o radixtree.o hashgrid.o geometry.o
-	$(CC) $(CFLAGS) $^ $(LIBS) -o $@ 
-
-testerrrr: tester.o parse.o bitset.o qstring.o router.o tdata.o util.o bitset.o json.o gtfs-realtime.pb-c.o radixtree.o hashgrid.o geometry.o
-	$(CC) $(CFLAGS) $^ $(LIBS) -o $@ 
-=======
 # rrrrealtime-viz is exceptional and compiled separately because it uses libSDL, libGL, and libshp
 
 realtime-viz.o: realtime-viz.c
 	$(CC) -c $(CFLAGS) $(shell sdl-config --cflags) $^ -o $@
->>>>>>> cf1fece0
 
 rrrrealtime-viz: realtime-viz.o $(LIB_NAME)
 	$(CC) $(CFLAGS) $(shell sdl-config --cflags) $^ $(LIBS) -lSDL -lGL -lshp -o $@
