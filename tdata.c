/* tdata.c : handles memory mapped data file containing transit timetable etc. */

#include "tdata.h" // make sure it works alone

#include <fcntl.h>
#include <sys/mman.h>
#include <sys/stat.h>
#include <string.h>
#include <stddef.h>
#include <stdio.h>

#include "config.h"
#include "util.h"
#include "radixtree.h"
#include "gtfs-realtime.pb-c.h"

// file-visible struct
typedef struct tdata_header tdata_header_t;
struct tdata_header {
    char version_string[8]; // should read "TTABLEV1"
    uint64_t calendar_start_time;
    uint32_t n_stops;
    uint32_t n_routes;
    uint32_t n_trips;
    uint32_t loc_stops;
    uint32_t loc_stop_attributes;
    uint32_t loc_stop_coords;
    uint32_t loc_routes;
    uint32_t loc_route_stops;
    uint32_t loc_route_stop_attributes;
    uint32_t loc_stop_times;
    uint32_t loc_trips;
    uint32_t loc_trip_attributes;
    uint32_t loc_stop_routes;
    uint32_t loc_transfer_target_stops; 
    uint32_t loc_transfer_dist_meters; 
    uint32_t loc_trip_active; 
    uint32_t loc_route_active; 
    uint32_t loc_stop_desc; 
    uint32_t loc_route_desc; 
    uint32_t loc_operator; 
    uint32_t loc_route_ids;
    uint32_t loc_stop_ids;
    uint32_t loc_trip_ids;
};

inline char *tdata_route_id_for_index(tdata_t *td, uint32_t route_index) {
    return td->route_ids + (td->route_id_width * route_index);
}

inline char *tdata_stop_id_for_index(tdata_t *td, uint32_t stop_index) {
    return td->stop_ids + (td->stop_id_width * stop_index);
}

inline char *tdata_trip_id_for_index(tdata_t *td, uint32_t trip_index) {
    return td->trip_ids + (td->trip_id_width * trip_index);
}

<<<<<<< HEAD
inline char *tdata_trip_id_for_route_trip_index(tdata_t *td, uint32_t route_index, uint32_t trip_index) {
    return td->trip_ids + (td->trip_id_width * (td->routes[route_index].trip_ids_offset + trip_index));
=======
inline char *tdata_operator_for_index(tdata_t *td, uint32_t operator_index) {
    return td->operator + (td->operator_width * operator_index);
>>>>>>> cf1fece0
}

inline char *tdata_stop_desc_for_index(tdata_t *td, uint32_t stop_index) {
    switch (stop_index) {
    case NONE :
        return "NONE";
    case ONBOARD :
        return "ONBOARD";
    default :
        return td->stop_desc + (td->stop_desc_width * stop_index);
    }
}

inline uint32_t tdata_stopidx_by_stop_desc(tdata_t *td, char* stop_desc, uint32_t start_index) {
    for (uint32_t stop_index = start_index; stop_index < td->n_stops; stop_index++) {
        if (strcasestr(td->stop_desc + (td->stop_desc_width * stop_index), stop_desc)) {
            return stop_index;
        }
    }
    return NONE;
}

inline uint32_t tdata_stopidx_by_stop_id(tdata_t *td, char* stop_id, uint32_t start_index) {
    for (uint32_t stop_index = start_index; stop_index < td->n_stops; stop_index++) {
        if (strcasestr(td->stop_ids + (td->stop_id_width * stop_index), stop_id)) {
            return stop_index;
        }
    }
    return NONE;
}

inline uint32_t tdata_routeidx_by_route_id(tdata_t *td, char* route_id, uint32_t start_index) {
    for (uint32_t route_index = start_index; route_index < td->n_routes; route_index++) {
        if (strcasestr(td->route_ids + (td->route_id_width * route_index), route_id)) {
            return route_index;
        }
    }
    return NONE;
}

inline char *tdata_route_desc_for_index(tdata_t *td, uint32_t route_index) {
    return td->route_desc + (td->route_desc_width * route_index);
}

inline char *tdata_trip_ids_for_route(tdata_t *td, uint32_t route_index) {
    route_t route = (td->routes)[route_index];
    uint32_t char_offset = route.trip_ids_offset * td->trip_id_width;
    return td->trip_ids + char_offset;
}

inline uint32_t *tdata_trip_masks_for_route(tdata_t *td, uint32_t route_index) {
    route_t route = (td->routes)[route_index];
    return td->trip_active + route.trip_ids_offset;
}

void tdata_check_coherent (tdata_t *td) {
    /* Check that all lat/lon look like valid coordinates for this part of Europe or tests */
    float min_lat = 0.0;
    float max_lat = 54.0;
    float min_lon = -1.0;
    float max_lon = 15.0;
    for (int s = 0; s < td->n_stops; ++s) {
        latlon_t ll = td->stop_coords[s];
        if (ll.lat < min_lat || ll.lat > max_lat || ll.lon < min_lon || ll.lon > max_lon) {
            printf ("stop lat/lon out of range: lat=%f, lon=%f \n", ll.lat, ll.lon);
        }
    }
    /* Check that all timedemand types start at 0 and consist of monotonically increasing times. */
    for (int r = 0; r < td->n_routes; ++r) {
        route_t route = td->routes[r];
        trip_t *trips = td->trips + route.trip_ids_offset;
        int n_nonincreasing_trips = 0;
        for (int t = 0; t < route.n_trips; ++t) {
            trip_t trip = trips[t];
            stoptime_t *prev_st = NULL;
            for (int s = 0; s < route.n_stops; ++s) {
                stoptime_t *st = td->stop_times + trip.stop_times_offset + s;
                if (s == 0 && st->arrival != 0) printf ("timedemand type begins at %d,%d not 0.\n", st->arrival, st->departure);
                if (st->departure < st->arrival) printf ("departure before arrival at route %d, trip %d, stop %d.\n", r, t, s);
                if (prev_st != NULL) {
                    if (st->arrival < prev_st->departure) {
                        // printf ("negative travel time arriving at route %d, trip %d, stop %d.\n", r, t, s);
                        // printf ("(%d, %d) -> (%d, %d)\n", prev_st->arrival, prev_st->departure, st->arrival, st->departure);
                        n_nonincreasing_trips += 1;
                    } // there are also lots of 0 travel times...	
                }
                prev_st = st;                
            }
        }
        if (n_nonincreasing_trips > 0) printf ("route %d has %d trips with negative travel times\n", r, n_nonincreasing_trips);
    }

}

/* Map an input file into memory and reconstruct pointers to its contents. */
void tdata_load(char *filename, tdata_t *td) {

    uint32_t fd = open(filename, O_RDWR);
    if (fd == -1) 
        die("could not find input file");

    struct stat st;
    if (stat(filename, &st) == -1) 
        die("could not stat input file");
    
    td->base = mmap(NULL, st.st_size, PROT_READ | PROT_WRITE, MAP_SHARED, fd, 0);
    td->size = st.st_size;
    if (td->base == (void*)(-1)) 
        die("could not map input file");

    void *b = td->base;
    tdata_header_t *header = b;
    if( strncmp("TTABLEV1", header->version_string, 8) )
        die("the input file does not appear to be a timetable");
    td->calendar_start_time = header->calendar_start_time;
    td->n_stops = header->n_stops;
    td->n_routes = header->n_routes;
    td->n_trips = header->n_trips;
    td->stops = (stop_t*) (b + header->loc_stops);
    td->stop_attributes = (uint8_t*) (b + header->loc_stop_attributes);
    td->stop_coords = (latlon_t*) (b + header->loc_stop_coords);
    td->routes = (route_t*) (b + header->loc_routes);
    td->route_stops = (uint32_t *) (b + header->loc_route_stops);
    td->route_stop_attributes = (uint8_t *) (b + header->loc_route_stop_attributes);
    td->stop_times = (stoptime_t*) (b + header->loc_stop_times);
    td->trips = (trip_t*) (b + header->loc_trips);
    td->stop_routes = (uint32_t *) (b + header->loc_stop_routes);
    td->transfer_target_stops = (uint32_t *) (b + header->loc_transfer_target_stops);
    td->transfer_dist_meters = (uint8_t *) (b + header->loc_transfer_dist_meters);
    //maybe replace with pointers because there's a lot of wasted space?
    td->stop_desc_width = *((uint32_t *) (b + header->loc_stop_desc));
    td->stop_desc = (char*) (b + header->loc_stop_desc + sizeof(uint32_t));
    td->route_desc_width = *((uint32_t *) (b + header->loc_route_desc));
    td->route_desc = (char*) (b + header->loc_route_desc + sizeof(uint32_t));
    td->route_id_width = *((uint32_t *) (b + header->loc_route_ids));
    td->route_ids = (char*) (b + header->loc_route_ids + sizeof(uint32_t));
    td->stop_id_width = *((uint32_t *) (b + header->loc_stop_ids));
    td->stop_ids = (char*) (b + header->loc_stop_ids + sizeof(uint32_t));
    td->trip_id_width = *((uint32_t *) (b + header->loc_trip_ids));
    td->trip_ids = (char*) (b + header->loc_trip_ids + sizeof(uint32_t));
    td->trip_active = (uint32_t*) (b + header->loc_trip_active);
    td->route_active = (uint32_t*) (b + header->loc_route_active);
    td->trip_attributes = (uint8_t*) (b + header->loc_trip_attributes);
    td->alerts = NULL;

    tdata_check_coherent(td);
    D tdata_dump(td);
}

void tdata_close(tdata_t *td) {
    munmap(td->base, td->size);
}

// TODO should pass pointer to tdata?
inline uint32_t *tdata_stops_for_route(tdata_t td, uint32_t route) {
    route_t route0 = td.routes[route];
    return td.route_stops + route0.route_stops_offset;
}

inline uint8_t *tdata_stop_attributes_for_route(tdata_t td, uint32_t route) {
    route_t route0 = td.routes[route];
    return td.route_stop_attributes + route0.route_stops_offset;
}

inline uint32_t tdata_routes_for_stop(tdata_t *td, uint32_t stop, uint32_t **routes_ret) {
    stop_t stop0 = td->stops[stop];
    stop_t stop1 = td->stops[stop + 1];
    *routes_ret = td->stop_routes + stop0.stop_routes_offset;
    return stop1.stop_routes_offset - stop0.stop_routes_offset;
}

// TODO used only in dumping routes; trip_index is not used in the expression?
inline stoptime_t *tdata_timedemand_type(tdata_t *td, uint32_t route_index, uint32_t trip_index) {
    return td->stop_times + td->trips[td->routes[route_index].trip_ids_offset].stop_times_offset;
}

inline trip_t *tdata_trips_for_route (tdata_t *td, uint32_t route_index) {
    return td->trips + td->routes[route_index].trip_ids_offset;
}

inline uint8_t *tdata_trip_attributes_for_route (tdata_t *td, uint32_t route_index) {
    return td->trip_attributes + td->routes[route_index].trip_ids_offset;
}

/* Signed delay of the specified trip, in seconds. */
inline float tdata_delay_min (tdata_t *td, uint32_t route_index, uint32_t trip_index) {
    trip_t *trips = tdata_trips_for_route(td, route_index);
    return RTIME_TO_SEC_SIGNED(trips[trip_index].realtime_delay) / 60.0;
}

void tdata_dump_route(tdata_t *td, uint32_t route_idx, uint32_t trip_idx) {
    uint32_t *stops = tdata_stops_for_route(*td, route_idx);
    route_t route = td->routes[route_idx];
    printf("\nRoute details for '%s' [%d] (n_stops %d, n_trips %d)\n", 
        tdata_route_desc_for_index(td, route_idx), route_idx, route.n_stops, route.n_trips);
    printf("tripid, stop sequence, stop name (index), departures  \n");
    for (uint32_t ti = (trip_idx == NONE ? 0 : trip_idx); ti < (trip_idx == NONE ? route.n_trips : trip_idx + 1); ++ti) {
        // TODO should this really be a 2D array ?
        stoptime_t (*times)[route.n_stops] = (void*) tdata_timedemand_type(td, route_idx, ti);
        printf("%s ", tdata_trip_id_for_index(td, route.trip_ids_offset + ti));
        for (uint32_t si = 0; si < route.n_stops; ++si) {
            char *stop_id = tdata_stop_desc_for_index (td, stops[si]);
            printf("%4d %35s [%06d] : %s", si, stop_id, stops[si], timetext(times[0][si].departure + td->trips[route.trip_ids_offset + ti].begin_time + RTIME_ONE_DAY));
         }
         printf("\n");
    }
    printf("\n");
}

void tdata_dump(tdata_t *td) {
    printf("\nCONTEXT\n"
           "n_stops: %d\n"
           "n_routes: %d\n", td->n_stops, td->n_routes);
    printf("\nSTOPS\n");
    for (uint32_t i = 0; i < td->n_stops; i++) {
        printf("stop %d at lat %f lon %f\n", i, td->stop_coords[i].lat, td->stop_coords[i].lon);
        stop_t s0 = td->stops[i];
        stop_t s1 = td->stops[i+1];
        uint32_t j0 = s0.stop_routes_offset;
        uint32_t j1 = s1.stop_routes_offset;
        uint32_t j;
        printf("served by routes ");
        for (j=j0; j<j1; ++j) {
            printf("%d ", td->stop_routes[j]);
        }
        printf("\n");
    }
    printf("\nROUTES\n");
    for (uint32_t i = 0; i < td->n_routes; i++) {
        printf("route %d\n", i);
        printf("having trips %d\n", td->routes[i].n_trips);
        route_t r0 = td->routes[i];
        route_t r1 = td->routes[i+1];
        uint32_t j0 = r0.route_stops_offset;
        uint32_t j1 = r1.route_stops_offset;
        uint32_t j;
        printf("serves stops ");
        for (j=j0; j<j1; ++j) {
            printf("%d ", td->route_stops[j]);
        }
        printf("\n");
    }
    printf("\nSTOPIDS\n");
    for (uint32_t i = 0; i < td->n_stops; i++) {
        printf("stop %03d has id %s \n", i, tdata_stop_desc_for_index(td, i));
    }
#if 0
    printf("\nROUTEIDS, TRIPIDS\n");
    for (uint32_t i = 0; i < td->n_routes; i++) {
        printf("route %03d has id %s and first trip id %s \n", i, 
            tdata_route_desc_for_index(td, i),
            tdata_trip_ids_for_route(td, i));
    }
#endif
}

/* 
  Decodes the GTFS-RT message of lenth len in buffer buf, extracting vehicle position messages 
  and using the delay extension (1003) to update RRRR's per-trip delay information.
*/
void tdata_apply_gtfsrt (tdata_t *tdata, RadixTree *tripid_index, uint8_t *buf, size_t len) {
    TransitRealtime__FeedMessage *msg;
    msg = transit_realtime__feed_message__unpack (NULL, len, buf);
    if (msg == NULL) {
        fprintf (stderr, "error unpacking incoming gtfs-rt message\n");
        return;
    }
    printf("Received feed message with %lu entities.\n", msg->n_entity);
    for (int e = 0; e < msg->n_entity; ++e) {
        TransitRealtime__FeedEntity *entity = msg->entity[e];
        if (entity == NULL) goto cleanup;
        // printf("  entity %d has id %s\n", e, entity->id);
        TransitRealtime__VehiclePosition *vehicle = entity->vehicle;
        if (vehicle == NULL) goto cleanup;
        TransitRealtime__TripDescriptor *trip = vehicle->trip;
        if (trip == NULL) goto cleanup;
        char *trip_id = trip->trip_id;

        int32_t delay_sec = 0;
        if (trip->schedule_relationship == TRANSIT_REALTIME__TRIP_DESCRIPTOR__SCHEDULE_RELATIONSHIP__CANCELED) {
            delay_sec = CANCELED;
        } else {
            TransitRealtime__OVapiVehiclePosition *ovapi_vehicle_position = vehicle->ovapi_vehicle_position;
            if (ovapi_vehicle_position == NULL) printf ("    entity contains no delay message.\n");
            else delay_sec = ovapi_vehicle_position->delay;
            if (abs(delay_sec) > 60 * 120) {
                printf ("    filtering out extreme delay of %d sec.\n", delay_sec);
                delay_sec = 0;
            }
        }

        /* Apply delay. */
        uint32_t trip_index = rxt_find (tripid_index, trip_id);
        if (trip_index == RADIX_TREE_NONE) {
            printf ("    trip id was not found in the radix tree.\n");
        } else {   
            // printf ("    trip_id %s, trip number %d, applying delay of %d sec.\n", trip_id, trip_index, delay_sec);
            trip_t *trip = tdata->trips + trip_index;
            trip->realtime_delay = SEC_TO_RTIME(delay_sec);
        }
    }
    cleanup:
    transit_realtime__feed_message__free_unpacked (msg, NULL);
}

void tdata_clear_gtfsrt (tdata_t *tdata) {
    /* If we had the total number of trips nested loops would not be necessary. */
    for (int r = 0; r < tdata->n_routes; ++r) {
        route_t route = tdata->routes[r];
        trip_t *trips = tdata_trips_for_route(tdata, r);
        for (int t = 0; t < route.n_trips; ++t) {
            trips[t].realtime_delay = 0;
        }
    }
}

void tdata_apply_gtfsrt_file (tdata_t *tdata, RadixTree *tripid_index, char *filename) {
    uint32_t fd = open(filename, O_RDONLY);
    if (fd == -1) die("Could not find GTFS_RT input file.\n");
    struct stat st;
    if (stat(filename, &st) == -1) die("Could not stat GTFS_RT input file.\n");    
    uint8_t *buf = mmap(NULL, st.st_size, PROT_READ, MAP_SHARED, fd, 0);
    if (buf == MAP_FAILED) die("Could not map GTFS-RT input file.\n");
    tdata_apply_gtfsrt (tdata, tripid_index, buf, st.st_size);
    munmap (buf, st.st_size);
}

void tdata_apply_gtfsrt_alerts (tdata_t *tdata, RadixTree *routeid_index, RadixTree *stopid_index, RadixTree *tripid_index, uint8_t *buf, size_t len) {
    TransitRealtime__FeedMessage *msg = transit_realtime__feed_message__unpack (NULL, len, buf);
    if (msg == NULL) {
        fprintf (stderr, "error unpacking incoming gtfs-rt message\n");
        return;
    }

    printf("Received feed message with %lu entities.\n", msg->n_entity);
    for (int e = 0; e < msg->n_entity; ++e) {
        TransitRealtime__FeedEntity *entity = msg->entity[e];
        if (entity == NULL) goto cleanup;
        // printf("  entity %d has id %s\n", e, entity->id);
        TransitRealtime__Alert *alert = entity->alert;
        if (alert == NULL) goto cleanup;

        for (int ie = 0; ie < alert->n_informed_entity; ++ie) {
            TransitRealtime__EntitySelector *informed_entity = alert->informed_entity[ie];
            if (!informed_entity) continue;

            if (informed_entity->route_id) {
                uint32_t route_index = rxt_find (routeid_index, informed_entity->route_id);
                if (route_index == RADIX_TREE_NONE) {
                     printf ("    route id was not found in the radix tree.\n");
                }
                memcpy (informed_entity->route_id, &route_index, sizeof(route_index));
            }
            
            if (informed_entity->stop_id) {
                uint32_t stop_index = rxt_find (stopid_index, informed_entity->stop_id);
                if (stop_index == RADIX_TREE_NONE) {
                     printf ("    stop id was not found in the radix tree.\n");
                }
                memcpy (informed_entity->stop_id, &stop_index, sizeof(stop_index));
            }

            if (informed_entity->trip && informed_entity->trip->trip_id) {
                uint32_t trip_index = rxt_find (tripid_index, informed_entity->trip->trip_id);
                if (trip_index == RADIX_TREE_NONE) {
                    printf ("    trip id was not found in the radix tree.\n");
                }
                memcpy (informed_entity->trip->trip_id, &trip_index, sizeof(trip_index));
            }
        }
    }

    tdata->alerts = msg;
    return;

    cleanup:
    transit_realtime__feed_message__free_unpacked (msg, NULL);
}

void tdata_clear_gtfsrt_alerts (tdata_t *tdata) {
    if (tdata->alerts) {
        transit_realtime__feed_message__free_unpacked (tdata->alerts, NULL);
        tdata->alerts = NULL;
    }
}

void tdata_apply_gtfsrt_alerts_file (tdata_t *tdata, RadixTree *routeid_index, RadixTree *stopid_index, RadixTree *tripid_index, char *filename) {
    uint32_t fd = open(filename, O_RDONLY);
    if (fd == -1) die("Could not find GTFS_RT input file.\n");
    struct stat st;
    if (stat(filename, &st) == -1) die("Could not stat GTFS_RT input file.\n");    
    uint8_t *buf = mmap(NULL, st.st_size, PROT_READ, MAP_SHARED, fd, 0);
    if (buf == MAP_FAILED) die("Could not map GTFS-RT input file.\n");
    tdata_apply_gtfsrt_alerts (tdata, routeid_index, stopid_index, tripid_index, buf, st.st_size);
    munmap (buf, st.st_size);
}

// tdata_get_route_stops

/* optional stop ids, names, coordinates... */<|MERGE_RESOLUTION|>--- conflicted
+++ resolved
@@ -56,13 +56,12 @@
     return td->trip_ids + (td->trip_id_width * trip_index);
 }
 
-<<<<<<< HEAD
 inline char *tdata_trip_id_for_route_trip_index(tdata_t *td, uint32_t route_index, uint32_t trip_index) {
     return td->trip_ids + (td->trip_id_width * (td->routes[route_index].trip_ids_offset + trip_index));
-=======
+}
+
 inline char *tdata_operator_for_index(tdata_t *td, uint32_t operator_index) {
     return td->operator + (td->operator_width * operator_index);
->>>>>>> cf1fece0
 }
 
 inline char *tdata_stop_desc_for_index(tdata_t *td, uint32_t stop_index) {
