--- conflicted
+++ resolved
@@ -86,11 +86,12 @@
     uint32_t last_stop = state->back_state->stop;
     uint32_t this_stop = state->stop;
     
-    char *last_stop_string = tdata_stop_desc_for_index (&tdata, last_stop);
-    char *this_stop_string = tdata_stop_desc_for_index (&tdata, this_stop); 
-    char *route_string = tdata_route_desc_for_index (&tdata, state->back_route);
-    printf (" FROM %s [%d] TO %s [%d] VIA %s [%d]\n", last_stop_string, last_stop, this_stop_string, this_stop, 
-        route_string, state->back_route);
+    char *last_stop_string = tdata_stop_name_for_index (&tdata, last_stop);
+    char *this_stop_string = tdata_stop_name_for_index (&tdata, this_stop); 
+    char *route_shortname = tdata_shortname_for_route (&tdata, state->back_route);
+    char *route_headsign = tdata_headsign_for_route (&tdata, state->back_route);
+    printf (" FROM %s [%d] TO %s [%d] VIA %s %s [%d]\n", last_stop_string, last_stop, this_stop_string, this_stop, 
+        route_shortname, route_headsign, state->back_route);
 }
 
 static struct state *states_next () {
@@ -122,16 +123,9 @@
     return false;
 }
 
-<<<<<<< HEAD
-static void path_dump (struct state *state) {
-    while (state != NULL) {
-        printf ("stop %s via route %s %s \n", tdata_stop_name_for_index (&tdata, state->stop), tdata_shortname_for_route (&tdata, state->back_route),
-                                                                                               tdata_headsign_for_route (&tdata, state->back_route));
-=======
 static void path_print (struct state *state) {
     while (state != NULL && state->back_state != NULL) {
         state_print (state);
->>>>>>> 4be98faf
         state = state->back_state;
     }    
 }
